--- conflicted
+++ resolved
@@ -487,7 +487,6 @@
 
         return fun
 
-<<<<<<< HEAD
     def hessian_product(self, disp):
         """
         computes the hessian product for objective
@@ -505,12 +504,6 @@
 
         """
         return self.primal_hessian_product(disp)
-=======
-    def hessp(self, disp):
-        prod = -self.substrate.evaluate_force(
-            disp.reshape(self.substrate.nb_domain_grid_pts))
-        return prod.reshape(-1)
->>>>>>> e69225bd
 
     def minimize_proxy(self, solver=constrained_conjugate_gradients, **kwargs):
         """
@@ -604,20 +597,10 @@
     def primal_hessian_product(self, gap):
         """Returns the hessian product of the primal_objective function.
         """
-<<<<<<< HEAD
         inres = gap.shape
         res = self.substrate.nb_subdomain_grid_pts
         hessp = -self.substrate.evaluate_force(gap.reshape(res)
                                                ).reshape(inres)
-=======
-        res = self.substrate.nb_domain_grid_pts
-        # TODO: this is not parallelized yet
-
-        # TODO: do all the minimizers want to use 1d arrays ?
-        # If not the reshape(-1) has to be put there depending on the shape of
-        # gap or simple .reshape(gap.shape)
-        hessp = -self.substrate.evaluate_force(gap.reshape(res)).reshape(-1)
->>>>>>> e69225bd
         return hessp
 
     def primal_minimize_proxy(self, offset, solver=generic_cg_polonsky,
@@ -730,10 +713,7 @@
         inres = pressure.shape
         res = self.substrate.nb_subdomain_grid_pts
         hessp = self.substrate.evaluate_disp(-pressure.reshape(res))
-<<<<<<< HEAD
         return hessp.reshape(inres)
-=======
-        return hessp.reshape(-1)
 
     def dual_minimize_proxy(self, offset, solver=generic_cg_polonsky,
                             **kwargs):
@@ -765,5 +745,4 @@
             self.contact_zone = result.x > 0
 
             self.substrate.check()
-        return result
->>>>>>> e69225bd
+        return result