--- conflicted
+++ resolved
@@ -544,61 +544,6 @@
         # else:
         #    return 0
 
-<<<<<<< HEAD
-    def weights_frobenius_norm(self):
-        """
-        computes the frobenius norm of the
-
-        Returns
-        -------
-
-        """
-
-        if self.weights.size > 0:
-            if self.fourier_location[-1] == 0: # First column of this fourier data is first of global data
-                #print("First column of this fourier data is first of global data")
-                fact0 = 1
-            elif self.fourier_resolution[-1] > 1:
-                # local first row is in the
-                fact0 = 2
-            else:
-                fact0 = 0
-
-            if self.fourier_location[-1] == 0 and self.fourier_resolution[-1] ==1 :
-                factend = 0
-            elif (self.domain_resolution[-1] % 2 == 1):
-                # odd number of points, last column have always to be symetrized
-                factend = 2
-            elif self.fourier_location[-1] + self.fourier_resolution[-1] - 1 == self.domain_resolution[-1] // 2:
-                # last column of the global rfftn already contains it's symetric
-                factend = 1
-                # print("last Element of the even data has to be accounted only once")
-            else:
-                factend = 2
-                # print("last element of this local slice is not last element of the total global data")
-            # print("fact0={}".format(fact0))
-            # print("factend={}".format(factend))
-
-            if self.fourier_resolution[-1] > 2:
-                factmiddle = 2
-            else:
-                factmiddle = 0
-
-
-            locsum = (
-                    factmiddle * np.sum(np.absolute(self.weights[..., 1:-1])**2)
-                    + fact0 *  np.sum(np.absolute(self.weights[..., 0])**2)
-                    + factend *  np.sum(np.absolute(self.weights[..., -1])**2)
-            ) #/ np.prod(self.domain_resolution)**2
-
-        else:
-            # This handles the case where the processor hods an empty subdomain
-            locsum = np.array([], dtype=np.absolute(self.weights)) #TODO: will this work ?
-            # print(locsum)
-        return np.sqrt(self.pnp.sum(locsum))
-
-=======
->>>>>>> d7a9b248
     def evaluate(self, disp, pot=True, forces=False):
         """Evaluates the elastic energy and the point forces
         Keyword Arguments:
@@ -807,7 +752,8 @@
                 # Automatically pad forces if force array is half of subdomain
                 # nb_grid_pts
                 padded_forces = np.zeros(self.nb_domain_grid_pts)
-                s = tuple(slice(0, forces.shape[i]) for i in range(len(forces.shape)))
+                s = [slice(0, forces.shape[i])
+                     for i in range(len(forces.shape))]
                 padded_forces[s] = forces
                 return super().evaluate_disp(padded_forces)[s]
         else:
@@ -878,12 +824,12 @@
 
         if not is_ok:
             raise self.FreeBoundaryError(
-                "The forces not zero at the boundary of the active domain. "
+                "The forces not zero at the boundary of the active domain."
                 "This is typically an indication that the contact geometry "
-                "exceeds the bounds of the domain. Since this is a nonperiodic "
-                "calculation, you may want to increase the size of your domain. "
-                "If you are sure that the calculation is correct, "
-                "set check_boundary to False")
+                "exceeds the bounds of the domain. Since this is a nonperiodic"
+                "calculation, you may want to increase the size of your domain."
+                " If you are sure that the calculation is correct,"
+                " set check_boundary to False")
 
     def check(self, force=None):
         """
