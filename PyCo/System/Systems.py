--- conflicted
+++ resolved
@@ -24,7 +24,7 @@
 copies or substantial portions of the Software.
 
 THE SOFTWARE IS PROVIDED "AS IS", WITHOUT WARRANTY OF ANY KIND, EXPRESS OR
-IMPLIED, BUT NOT LIMITED TO THE WARRANTIES OF MERCHANTABILITY,
+IMPLIED, INCLUDING BUT NOT LIMITED TO THE WARRANTIES OF MERCHANTABILITY,
 FITNESS FOR A PARTICULAR PURPOSE AND NONINFRINGEMENT. IN NO EVENT SHALL THE
 AUTHORS OR COPYRIGHT HOLDERS BE LIABLE FOR ANY CLAIM, DAMAGES OR OTHER
 LIABILITY, WHETHER IN AN ACTION OF CONTRACT, TORT OR OTHERWISE, ARISING FROM,
@@ -132,19 +132,11 @@
         non-penetrating contact has gap >= 0
         """
         if self.dim == 1:
-<<<<<<< HEAD
             return (disp[self.comp_slice] - # TODO: Check 1D Compatibility
-                    (self.surface.array(*profile_args, **profile_kwargs) +
+                    (self.surface.heights(*profile_args, **profile_kwargs) +
                      offset))
         return (disp[self.comp_slice] -
-                (self.surface.array(*profile_args, **profile_kwargs) +
-=======
-            return (disp[:self.resolution[0]] -
-                    (self.surface.heights(*profile_args, **profile_kwargs) +
-                     offset))
-        return (disp[:self.resolution[0], :self.resolution[1]] -
                 (self.surface.heights(*profile_args, **profile_kwargs) +
->>>>>>> 3007dc52
                  offset))
 
     @abc.abstractmethod
@@ -688,7 +680,6 @@
         self.disp = None
         self.force = None
         self.contact_zone = None
-<<<<<<< HEAD
         if self.substrate.fftengine.is_MPI:
             result = constrained_conjugate_gradients_mpi(
                 self.substrate,
@@ -697,14 +688,8 @@
         else :
             result = solver(
                 self.substrate,
-                self.surface[:, :],
+                self.surface.heights(),
                 **kwargs)
-=======
-        result = solver(
-            self.substrate,
-            self.surface.heights(),
-            **kwargs)
->>>>>>> 3007dc52
         if result.success:
             self.disp = result.x
             self.force = self.substrate.force = result.jac
