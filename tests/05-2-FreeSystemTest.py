--- conflicted
+++ resolved
@@ -44,11 +44,8 @@
     import PyPyContact.ContactMechanics as Contact
     import PyPyContact.Surface as Surface
     import PyPyContact.Tools as Tools
-<<<<<<< HEAD
-=======
 
     import matplotlib.pyplot as plt
->>>>>>> ec6f07f7
 except ImportError as err:
     import sys
     print(err)
