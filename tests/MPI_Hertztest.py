--- conflicted
+++ resolved
@@ -63,11 +63,7 @@
 
 
                     if normal_force is not None:
-<<<<<<< HEAD
-                        self.assertAlmostEqual(normal_force, self.pnp.sum(forces))
-=======
                         self.assertAlmostEqual(normal_force, self.pnp.sum(forces.sum))
->>>>>>> 6783e9f6
                     normal_force = -self.pnp.sum(forces)
                     a, p0 = radius_and_pressure(normal_force, self.r_s,
                                                 self.E_s)
