#!/usr/bin/env python3
# -*- coding:utf-8 -*-
"""
@file   ToolsTest.py

@author Till Junge <till.junge@kit.edu>

@date   13 Feb 2015

@brief  Tests for PyCo helper tools

@section LICENCE

Copyright 2015-2017 Till Junge, Lars Pastewka

Permission is hereby granted, free of charge, to any person obtaining a copy
of this software and associated documentation files (the "Software"), to deal
in the Software without restriction, including without limitation the rights
to use, copy, modify, merge, publish, distribute, sublicense, and/or sell
copies of the Software, and to permit persons to whom the Software is
furnished to do so, subject to the following conditions:

The above copyright notice and this permission notice shall be included in all
copies or substantial portions of the Software.

THE SOFTWARE IS PROVIDED "AS IS", WITHOUT WARRANTY OF ANY KIND, EXPRESS OR
IMPLIED, INCLUDING BUT NOT LIMITED TO THE WARRANTIES OF MERCHANTABILITY,
FITNESS FOR A PARTICULAR PURPOSE AND NONINFRINGEMENT. IN NO EVENT SHALL THE
AUTHORS OR COPYRIGHT HOLDERS BE LIABLE FOR ANY CLAIM, DAMAGES OR OTHER
LIABILITY, WHETHER IN AN ACTION OF CONTRACT, TORT OR OTHERWISE, ARISING FROM,
OUT OF OR IN CONNECTION WITH THE SOFTWARE OR THE USE OR OTHER DEALINGS IN THE
SOFTWARE.
"""

try:
    import unittest
    import numpy as np
    import warnings

    import PyCo.Topography.Nonuniform as Nonuniform
    import PyCo.Topography.Uniform as Uniform
    from PyCo.Tools import evaluate_gradient, mean_err
<<<<<<< HEAD
    from PyCo.Tools.ContactAreaAnalysis import distance_map
    from PyCo.Topography import (autocorrelation_1D, autocorrelation_2D, tilt_from_height,
                                 shift_and_tilt, shift_and_tilt_approx, shift_and_tilt_from_slope,
                                 NonuniformNumpyTopography, UniformNumpyTopography)
=======
    from PyCo.Topography import Topography, UniformLineScan, NonuniformLineScan
>>>>>>> 6cbfe997
    from PyCo.Topography.Generation import RandomSurfaceGaussian, RandomSurfaceExact
    from PyCo.Topography.Nonuniform.Detrending import polyfit
    from PyCo.Topography.Uniform.Autocorrelation import autocorrelation_1D, autocorrelation_2D
    from PyCo.Topography.Uniform.Detrending import tilt_from_height, shift_and_tilt

    from .PyCoTest import PyCoTestCase
except ImportError as err:
    import sys
    print(err)
    sys.exit(-1)

class ToolTest(PyCoTestCase):
    def test_gradient(self):
        coeffs = np.random.random(2)+1.
        fun = lambda x: (coeffs*x**2).sum()
        grad= lambda x: 2*coeffs*x

        x= 20*(np.random.random(2)-.5)
        tol = 1e-8
        f = fun(x)
        g = grad(x)
        approx_g = evaluate_gradient(fun, x, 1e-5)
        error = mean_err(g, approx_g)

        msg = []
        msg.append("f = {}".format(f))
        msg.append("g = {}".format(g))
        msg.append('approx = {}'.format(approx_g))
        msg.append("error = {}".format(error))
        msg.append("tol = {}".format(tol))
        self.assertTrue(error < tol, ", ".join(msg))


    def test_shift_and_tilt(self):
        tol = 1e-10
        a = 1.2
        b = 2.5
        d = .2
        # 1D
        arr = np.arange(5)*a+d
        arr_out = shift_and_tilt(UniformLineScan(arr, arr.shape))
        self.assertTrue(arr_out.sum() <tol, "{}".format(arr_out))

        # 2D
        arr = arr + np.arange(6).reshape((-1, 1))*b
        arr_out = shift_and_tilt(Topography(arr, arr.shape))
        error = arr_out.sum()
        self.assertTrue(error <tol, "error = {}, tol = {}, arr_out = {}".format(
            error, tol, arr_out))

        self.assertTrue(arr.shape == arr_out.shape,
                    "arr.shape = {}, arr_out.shape = {}".format(
                        arr.shape, arr_out.shape))

        nx, ny = arr.shape
        mean_slope = tilt_from_height(Topography(arr, arr.shape))
        self.assertAlmostEqual(mean_slope[0], b*nx)
        self.assertAlmostEqual(mean_slope[1], a*ny)
        self.assertAlmostEqual(mean_slope[2], d)


    def test_impulse_autocorrelation(self):
        nx = 16
        for x, w, h, p in [(nx//2, 3, 1, True), (nx//3, 2, 2, True),
                           (nx//2, 5, 1, False), (nx//3, 6, 2.5, False)]:
            y = np.zeros(nx)
            y[x-w//2:x+(w+1)//2] = h
            r, A = autocorrelation_1D(UniformLineScan(y, nx, periodic=True))

            A_ana = np.zeros_like(A)
            A_ana[:w] = h**2*np.linspace(w/nx, 1/nx, w)
            A_ana = A_ana[0] - A_ana
            self.assertTrue(np.allclose(A, A_ana))


    def test_brute_force_autocorrelation_1D(self):
        n = 10
        for surf in [UniformLineScan(np.ones(n), n, periodic=False),
                     UniformLineScan(np.arange(n), n, periodic=False),
                     Topography(np.random.random(n).reshape(n, 1), (n, 1), periodic=False)]:
            r, A = autocorrelation_1D(surf)

            n = len(A)
            dir_A = np.zeros(n)
            for d in range(n):
                for i in range(n-d):
                    dir_A[d] += (surf.heights()[i] - surf.heights()[i+d])**2/2
                dir_A[d] /= (n-d)
            self.assertArrayAlmostEqual(A, dir_A)


    def test_brute_force_autocorrelation_2D(self):
        n = 10
        m = 11
        for surf in [Topography(np.ones([n, m]), (n, m), periodic=False),
                     Topography(np.random.random([n, m]), (n, m), periodic=False)]:
            r, A, A_xy = autocorrelation_2D(surf, return_map=True)

            nx, ny = surf.resolution
            dir_A_xy = np.zeros([n, m])
            dir_A = np.zeros_like(A)
            dir_n = np.zeros_like(A)
            for dx in range(n):
                for dy in range(m):
                    for i in range(nx-dx):
                        for j in range(ny-dy):
                            dir_A_xy[dx, dy] += (surf.heights()[i, j] - surf.heights()[i+dx, j+dy])**2/2
                    dir_A_xy[dx, dy] /= (nx-dx)*(ny-dy)
                    d = np.sqrt(dx**2 + dy**2)
                    i = np.argmin(np.abs(r-d))
                    dir_A[i] += dir_A_xy[dx, dy]
                    dir_n[i] += 1
            dir_n[dir_n==0] = 1
            dir_A /= dir_n
            self.assertArrayAlmostEqual(A_xy, dir_A_xy)
            self.assertArrayAlmostEqual(A[:-2], dir_A[:-2])


    def test_nonuniform_rms_height(self):
        n = 1024
        dx = 0.12
        # make a function that is smooth on short scales
        h = np.fft.irfft(np.exp(1j*np.random.random(n//2+1))*(np.arange(n//2+1) < (n//64)))
        h1 = UniformLineScan(h, h.shape).rms_height()
        x = np.arange(n)*dx
        h2 = NonuniformLineScan(x, h).rms_height()
        self.assertAlmostEqual(h1, h2, places=3)


    def test_polynomial_fit(self):
        x = np.linspace(0, 10, 11)**2
        y = 1.8*x+1.2
        b, m = polyfit(x, y, 1)
        self.assertAlmostEqual(b, 1.2)
        self.assertAlmostEqual(m, 1.8)

        y += 0.1*np.sin(2*np.pi*x)
        b, m = polyfit(x, y, 1)
        self.assertAlmostEqual(b, 1.2)
        self.assertAlmostEqual(m, 1.8)

        b, m, m2 = polyfit(x, y, 2)
        self.assertAlmostEqual(b, 1.2)
        self.assertAlmostEqual(m, 1.8)
        self.assertAlmostEqual(m2, 0.0)

        y = 1.8*x+1.2+2.3*x**2
        b, m, m2 = polyfit(x, y, 2)
        self.assertAlmostEqual(b, 1.2)
        self.assertAlmostEqual(m, 1.8)
        self.assertAlmostEqual(m2, 2.3)


    def test_distance_map(self):
        cmap = np.zeros((10,10),dtype=bool)
        ind1 = np.random.randint(0,10)
        ind2 = np.random.randint(0,10)
        cmap[ind1,ind2] = True
        dmap = distance_map(cmap)
        self.assertAlmostEqual(np.max(dmap),10/np.sqrt(2))

        dx = np.abs(dmap-np.roll(dmap,1))
        dy = np.abs(dmap-np.roll(dmap,1,axis=1))
        self.assertLessEqual(np.max(dx),np.sqrt(2))
        self.assertLessEqual(np.max(dy),np.sqrt(2))<|MERGE_RESOLUTION|>--- conflicted
+++ resolved
@@ -40,14 +40,8 @@
     import PyCo.Topography.Nonuniform as Nonuniform
     import PyCo.Topography.Uniform as Uniform
     from PyCo.Tools import evaluate_gradient, mean_err
-<<<<<<< HEAD
     from PyCo.Tools.ContactAreaAnalysis import distance_map
-    from PyCo.Topography import (autocorrelation_1D, autocorrelation_2D, tilt_from_height,
-                                 shift_and_tilt, shift_and_tilt_approx, shift_and_tilt_from_slope,
-                                 NonuniformNumpyTopography, UniformNumpyTopography)
-=======
     from PyCo.Topography import Topography, UniformLineScan, NonuniformLineScan
->>>>>>> 6cbfe997
     from PyCo.Topography.Generation import RandomSurfaceGaussian, RandomSurfaceExact
     from PyCo.Topography.Nonuniform.Detrending import polyfit
     from PyCo.Topography.Uniform.Autocorrelation import autocorrelation_1D, autocorrelation_2D
